--- conflicted
+++ resolved
@@ -276,12 +276,8 @@
 		return hkexnet.CSEPtyExecFail, err
 	}
 	// Make sure to close the pty at the end.
-<<<<<<< HEAD
 	// #gv:s/label=\"runShellAs\$1\"/label=\"deferPtmxClose\"/
-	defer func() { _ = ptmx.Close() }() // Best effort.
-=======
 	defer func() { _ = ptmx.Close() }() // nolint: gosec
->>>>>>> 6fbbcdad
 
 	log.Printf("[%s]\n", cmd)
 	if err != nil {
