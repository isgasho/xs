--- conflicted
+++ resolved
@@ -10,12 +10,8 @@
 	$(RM) $(EXE) $(EXE).exe
 
 vis:
-<<<<<<< HEAD
 	go-callvis -skipbrowser -output hkexsh-vis -ignore $(EXTPKGS) -group pkg,type .
 	../fixup-gv.sh hkexsh.go && cat hkexsh-vis.gv | dot -Tpng -ohkexsh-vis.gv.png
-=======
-	go-callvis -skipbrowser -svg -png -output hkexsh-vis -ignore $(EXTPKGS) -group pkg,type .
 
 lint:
-	-gometalinter --deadline=60s | sort
->>>>>>> 6fbbcdad
+	-gometalinter --deadline=60s | sort